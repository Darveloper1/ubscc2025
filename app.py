--- conflicted
+++ resolved
@@ -1428,7 +1428,41 @@
     return jsonify({"nextGrid": next_grid, "endGame": end_game})
 
 
-<<<<<<< HEAD
+# CoolCoders
+url = "https://coolcode-hacker-34c5455cd908.herokuapp.com/api/api/assignment/score"
+token = "eyJ1c2VybmFtZSI6IktpbWNoaXF1ZWVuQDEyMyIsImhhc2giOiJhNzg1MzRkYTNiY2I1MzExMGVhYTY1YjNlN2EyNTZmYjBjMWQwMjZjYjE5ZWU0YzdkZTIyNWYyZmU1NGNhYjU5In0="
+username = "sd3lFx"
+assignment_id = 1   # integer, not string
+score = 90            # integer or float
+
+# Headers
+headers = {
+    "Authorization": f"Bearer {token}",
+    "Content-Type": "application/json"
+}
+
+# Request body
+payload = {
+    "username": username,
+    "assignmentId": assignment_id,
+    "score": score
+}
+
+# Send POST request
+response = requests.post(url, json=payload, headers=headers)
+
+# Check response
+if response.status_code == 200:
+    print("Success:", response.json())
+else:
+    print("Error:", response.status_code, response.text)
+
+
+
+# Miscellaneous
+@app.route("/")
+def testing():
+    return "Hello UBS Global Coding Challenge 2025 Singapore"
 ## CAPTURE THE FLAG
 # ------- Config -------
 PAYLOAD_DIR = os.environ.get("PAYLOAD_DIR", os.path.join(os.getcwd(), "payloads"))
@@ -1456,37 +1490,6 @@
     "homework": "payload_homework",
     "malicious": "payload_malicious",
 }
-=======
-# CoolCoders
-url = "https://coolcode-hacker-34c5455cd908.herokuapp.com/api/api/assignment/score"
-token = "eyJ1c2VybmFtZSI6IktpbWNoaXF1ZWVuQDEyMyIsImhhc2giOiJhNzg1MzRkYTNiY2I1MzExMGVhYTY1YjNlN2EyNTZmYjBjMWQwMjZjYjE5ZWU0YzdkZTIyNWYyZmU1NGNhYjU5In0="
-username = "sd3lFx"
-assignment_id = 1   # integer, not string
-score = 90            # integer or float
-
-# Headers
-headers = {
-    "Authorization": f"Bearer {token}",
-    "Content-Type": "application/json"
-}
-
-# Request body
-payload = {
-    "username": username,
-    "assignmentId": assignment_id,
-    "score": score
-}
-
-# Send POST request
-response = requests.post(url, json=payload, headers=headers)
-
-# Check response
-if response.status_code == 200:
-    print("Success:", response.json())
-else:
-    print("Error:", response.status_code, response.text)
-
->>>>>>> 72f28ca2
 
 
 @app.route("/", methods=["GET"])

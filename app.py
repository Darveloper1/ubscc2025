from flask import Flask, render_template, request, jsonify, send_from_directory, Response
import re
import math
from math import log
import heapq
from typing import List, Tuple, Dict, Set, Optional
from collections import defaultdict, deque
from statistics import median
import string
import xml.etree.ElementTree as ET
import os
import time
import threading
<<<<<<< HEAD
import warnings
warnings.filterwarnings('ignore')
=======

>>>>>>> d548bf8e

app = Flask(__name__)

# Title Challenge
@app.route("/trivia", methods=["GET"])
def trivia():
    return {
        "answers": [
            3,
            1,
            2,
            2,
            3,
            4,
            4,
            5,
            4
        ]
    }

# Ticketing Agent
def calculate_points(customer, concert, priority):
    points = 0

    # Factor 1: VIP
    if customer.get("vip_status"):
        points += 100

    # Factor 2: Credit card
    credit_card = customer.get("credit_card")
    if credit_card in priority and priority[credit_card] == concert["name"]:
        points += 50

    # Factor 3: Latency (distance)
    cx, cy = customer["location"]
    bx, by = concert["booking_center_location"]
    distance = math.sqrt((cx - bx) ** 2 + (cy - by) ** 2)
    latency_points = max(0, 30 - distance)  # simple linear scale
    points += latency_points

    return points

@app.route("/ticketing-agent", methods=["POST", "OPTIONS"])
def ticketing_agent():
    if request.method == "OPTIONS":
        return ("", 204)
    
    data = request.get_json(silent=True)
    if data is None:
        return jsonify(error="Expected JSON body with Content-Type: application/json"), 400

    customers = data.get("customers", [])
    concerts = data.get("concerts", [])
    priority = data.get("priority", {})

    result = {}

    for customer in customers:
        best_concert = None
        best_score = -1
        for concert in concerts:
            score = calculate_points(customer, concert, priority)
            if score > best_score:
                best_score = score
                best_concert = concert["name"]

        result[customer["name"]] = best_concert

    return jsonify(result)

# Princess Diaries
def dijkstra(graph: Dict[int, List[Tuple[int, int]]], start: int) -> Dict[int, int]:
    """
    Find shortest paths from start to all other nodes using Dijkstra's algorithm.
    """
    distances = {start: 0}
    pq = [(0, start)]
    visited = set()
    
    while pq:
        curr_dist, curr_node = heapq.heappop(pq)
        
        if curr_node in visited:
            continue
        visited.add(curr_node)
        
        if curr_node in graph:
            for neighbor, weight in graph[curr_node]:
                if neighbor not in visited:
                    new_dist = curr_dist + weight
                    if neighbor not in distances or new_dist < distances[neighbor]:
                        distances[neighbor] = new_dist
                        heapq.heappush(pq, (new_dist, neighbor))
    
    return distances

def build_graph(subway: List[Dict]) -> Dict[int, List[Tuple[int, int]]]:
    """
    Build adjacency list representation of the subway graph.
    """
    graph = {}
    for route in subway:
        u, v = route['connection']
        fee = route['fee']
        
        if u not in graph:
            graph[u] = []
        if v not in graph:
            graph[v] = []
        
        graph[u].append((v, fee))
        graph[v].append((u, fee))
    
    return graph

def compute_all_distances(graph: Dict[int, List[Tuple[int, int]]], stations: Set[int]) -> Dict[Tuple[int, int], int]:
    """
    Compute shortest distances between all pairs of stations we care about.
    """
    distances = {}
    for station in stations:
        dist_from_station = dijkstra(graph, station)
        for target in stations:
            if target in dist_from_station:
                distances[(station, target)] = dist_from_station[target]
    
    return distances

def find_max_score_schedule(tasks: List[Dict], subway: List[Dict], starting_station: int) -> Dict:
    """
    Find the schedule with maximum score and minimum transportation cost.
    Uses weighted interval scheduling DP for max score, then backtracks to
    consider all optimal-score schedules and selects the one with min fee.
    """
    if not tasks:
        return {"max_score": 0, "min_fee": 0, "schedule": []}

    # --- Step 1: Build graph + all-pairs shortest paths ---
    graph = build_graph(subway)
    stations = {starting_station} | {t["station"] for t in tasks}
    distances = compute_all_distances(graph, stations)

    # --- Step 2: Sort tasks by end time ---
    tasks = sorted(tasks, key=lambda t: t["end"])
    n = len(tasks)
    ends = [t["end"] for t in tasks]

    # --- Step 3: Precompute p[i] = last non-overlapping task ---
    import bisect
    p = [bisect.bisect_right(ends, tasks[i]["start"]) - 1 for i in range(n)]

    # --- Step 4: Weighted interval scheduling DP ---
    dp = [0] * (n + 1)
    for i in range(1, n + 1):
        without = dp[i - 1]
        with_curr = tasks[i - 1]["score"] + dp[p[i - 1] + 1]
        dp[i] = max(without, with_curr)
    max_score = dp[n]

    # --- Step 5: Backtrack to collect all optimal-score schedules ---
    schedules = []

    def backtrack(i, current):
        if i == 0:
            schedules.append(list(reversed(current)))
            return
        # Option 1: skip task i-1
        if dp[i] == dp[i - 1]:
            backtrack(i - 1, current)
        # Option 2: take task i-1
        if tasks[i - 1]["score"] + dp[p[i - 1] + 1] == dp[i]:
            backtrack(p[i - 1] + 1, current + [i - 1])

    backtrack(n, [])

    # --- Step 6: Among schedules with max_score, compute min fee ---
    best_fee = float("inf")
    best_schedule = []

    for sched in schedules:
        fee = 0
        if sched:
            # from start to first
            fee += distances[(starting_station, tasks[sched[0]]["station"])]
            # between consecutive
            for a, b in zip(sched, sched[1:]):
                fee += distances[(tasks[a]["station"], tasks[b]["station"])]
            # last back to start
            fee += distances[(tasks[sched[-1]]["station"], starting_station)]
        if fee < best_fee:
            best_fee = fee
            best_schedule = sched

    # --- Step 7: Format output ---
    schedule_names = [tasks[i]["name"] for i in best_schedule]

    return {
        "max_score": max_score,
        "min_fee": best_fee if best_schedule else 0,
        "schedule": schedule_names,
    }


@app.route("/princess-diaries", methods=["POST"])
def princess_diaries():
    """
    Handle the princess diaries challenge endpoint.
    """
    try:
        data = request.json
        
        tasks = data['tasks']
        subway = data['subway']
        starting_station = data['starting_station']
        
        result = find_max_score_schedule(tasks, subway, starting_station)
        
        return jsonify(result)
    
    except Exception as e:
        return jsonify({'error': str(e)}), 500


# Operation Safeguard
# ----------------------------
# Challenge 1: Transform funcs
# ----------------------------
VOWELS = set("aeiouAEIOU")

def mirror_words(x: str) -> str:
    return " ".join(word[::-1] for word in x.split(" "))

def encode_mirror_alphabet(x: str) -> str:
    # map a<->z, b<->y, ... preserve case
    def mirror_char(c):
        if c.isalpha():
            alpha = string.ascii_lowercase
            idx = alpha.index(c.lower())
            mirrored = alpha[-1 - idx]
            return mirrored.upper() if c.isupper() else mirrored
        return c
    return "".join(mirror_char(c) for c in x)

def toggle_case(x: str) -> str:
    return "".join(c.lower() if c.isupper() else c.upper() for c in x)

def swap_pairs(x: str) -> str:
    def swap_word(w):
        lst = list(w)
        for i in range(0, len(lst) - 1, 2):
            lst[i], lst[i+1] = lst[i+1], lst[i]
        return "".join(lst)
    return " ".join(swap_word(w) for w in x.split(" "))

def encode_index_parity(x: str) -> str:
    # for each word: even indices then odd indices
    def enc_word(w):
        evens = [w[i] for i in range(0, len(w), 2)]
        odds = [w[i] for i in range(1, len(w), 2)]
        return "".join(evens + odds)
    return " ".join(enc_word(w) for w in x.split(" "))

def double_consonants(x: str) -> str:
    def proc(w):
        out = []
        for c in w:
            out.append(c)
            if c.isalpha() and c not in VOWELS:
                out.append(c)
        return "".join(out)
    return " ".join(proc(w) for w in x.split(" "))

# Inverses
# Many of these are self-inverse (apply same function again) except double_consonants and encode_index_parity

def inv_mirror_words(x: str) -> str:
    return mirror_words(x)

def inv_encode_mirror_alphabet(x: str) -> str:
    return encode_mirror_alphabet(x)

def inv_toggle_case(x: str) -> str:
    return toggle_case(x)

def inv_swap_pairs(x: str) -> str:
    return swap_pairs(x)

def inv_encode_index_parity(x: str) -> str:
    # Given transformed word: first part = evens, second = odds (evens_len = ceil(n/2))
    def dec_word(w):
        n = len(w)
        evens_len = (n + 1) // 2
        evens = list(w[:evens_len])
        odds = list(w[evens_len:])
        res = []
        e_i = 0
        o_i = 0
        for i in range(n):
            if i % 2 == 0:
                res.append(evens[e_i]); e_i += 1
            else:
                res.append(odds[o_i]); o_i += 1
        return "".join(res)
    return " ".join(dec_word(w) for w in x.split(" "))

def inv_double_consonants(x: str) -> str:
    # compress doubled consonants back to single (assumes original didn't have repeated consonants)
    def dec_word(w):
        out = []
        i = 0
        while i < len(w):
            c = w[i]
            out.append(c)
            if c.isalpha() and c not in VOWELS:
                # if next char same, skip it
                if i + 1 < len(w) and w[i+1] == c:
                    i += 2
                    continue
            i += 1
        return "".join(out)
    return " ".join(dec_word(w) for w in x.split(" "))

INVERSE_MAP = {
    "mirror_words": inv_mirror_words,
    "encode_mirror_alphabet": inv_encode_mirror_alphabet,
    "toggle_case": inv_toggle_case,
    "swap_pairs": inv_swap_pairs,
    "encode_index_parity": inv_encode_index_parity,
    "double_consonants": inv_double_consonants,
}

def parse_transformation_list(s: str):
    # input like: "[encode_mirror_alphabet(x), double_consonants(x), mirror_words(x), swap_pairs(x), encode_index_parity(x)]"
    names = re.findall(r'([a-zA-Z_]+)\s*\(x\)', s)
    return names

def reverse_transform(trans_list, transformed_word):
    # Apply inverses in reverse order
    value = transformed_word
    for func_name in reversed(trans_list):
        if func_name not in INVERSE_MAP:
            raise ValueError(f"No inverse implemented for {func_name}")
        value = INVERSE_MAP[func_name](value)
    return value

# ----------------------------
# Challenge 2: Coordinates
# ----------------------------
def parse_coordinate_pair(pair):
    # pair like ["<LAT>", "<LONG>"] where strings may have commas
    try:
        lat = float(str(pair[0]).strip())
        lon = float(str(pair[1]).strip())
        return (lat, lon)
    except Exception:
        # try to extract floats from strings
        nums = re.findall(r'[-+]?[0-9]*\.?[0-9]+', " ".join(pair))
        if len(nums) >= 2:
            return (float(nums[0]), float(nums[1]))
        raise

def mad_outlier_filter(points, threshold=3.5):
    # points: list of (x,y). compute distances to centroid and remove outliers via MAD
    xs = [p[0] for p in points]
    ys = [p[1] for p in points]
    cx = median(xs)
    cy = median(ys)
    dists = [math.hypot(p[0]-cx, p[1]-cy) for p in points]
    med = median(dists)
    abs_devs = [abs(d - med) for d in dists]
    mad = median(abs_devs) if abs_devs else 0.0
    if mad == 0:
        # fallback simple filter: keep all
        return points
    filtered = []
    for p, d in zip(points, dists):
        if abs(d - med) / mad <= threshold:
            filtered.append(p)
    return filtered

# convex hull (Monotone chain)
def convex_hull(points):
    pts = sorted(set(points))
    if len(pts) <= 1:
        return pts
    def cross(o, a, b):
        return (a[0]-o[0])*(b[1]-o[1]) - (a[1]-o[1])*(b[0]-o[0])
    lower = []
    for p in pts:
        while len(lower) >= 2 and cross(lower[-2], lower[-1], p) <= 0:
            lower.pop()
        lower.append(p)
    upper = []
    for p in reversed(pts):
        while len(upper) >= 2 and cross(upper[-2], upper[-1], p) <= 0:
            upper.pop()
        upper.append(p)
    hull = lower[:-1] + upper[:-1]
    return hull

def analyze_coordinates(coord_list):
    # 1) parse floats and remove outliers (MAD)
    pts = []
    for pair in coord_list:
        try:
            pts.append(parse_coordinate_pair(pair))
        except Exception:
            continue
    if not pts:
        return None
    filtered = mad_outlier_filter(pts)
    if len(filtered) < 3:
        return str(len(filtered))

    # 2) normalize to 28x28 grid
    xs = [p[0] for p in filtered]
    ys = [p[1] for p in filtered]
    minx, maxx = min(xs), max(xs)
    miny, maxy = min(ys), max(ys)
    # avoid degenerate ranges
    dx = maxx - minx or 1.0
    dy = maxy - miny or 1.0

    GRID = 28
    grid = [[0]*GRID for _ in range(GRID)]
    for (x,y) in filtered:
        gx = int(((x - minx) / dx) * (GRID-1))
        gy = int(((y - miny) / dy) * (GRID-1))
        # flip y so origin is at top-left for consistency
        gy = GRID - 1 - gy
        grid[gy][gx] = 1

    # 3) simple dilation to thicken points
    def dilate(g):
        new = [row[:] for row in g]
        for r in range(GRID):
            for c in range(GRID):
                if g[r][c]:
                    for dr in (-1,0,1):
                        for dc in (-1,0,1):
                            rr, cc = r+dr, c+dc
                            if 0 <= rr < GRID and 0 <= cc < GRID:
                                new[rr][cc] = 1
        return new
    grid = dilate(grid)
    grid = dilate(grid)

    # 4) digit templates (simple stylized 28x28 binary masks).
    # These are minimal, hand-coded shapes — not perfect fonts, but adequate for puzzle digits.
    # To keep answer concise, create templates programmatically by drawing rough strokes.
    def make_empty():
        return [[0]*GRID for _ in range(GRID)]
    templates = {}
    # 0: ring
    t = make_empty()
    for r in range(6,22):
        for c in range(8,20):
            # approximate ellipse: border
            if (r-14)**2/64 + (c-14)**2/36 >= 1 and (r-14)**2/64 + (c-14)**2/36 <= 1.8:
                t[r][c]=1
    templates['0']=t
    # 1: vertical
    t = make_empty()
    for r in range(6,22):
        for c in range(12,16):
            t[r][c]=1
    templates['1']=t
    # 2: top, diag, bottom
    t = make_empty()
    for c in range(6,22):
        t[6][c]=1
        t[14][c]=1
        t[22][c]=1
    for i in range(0,9):
        t[7+i][16+i]=1
    for i in range(0,9):
        t[15+i][8+i]=1
    templates['2']=t
    # 3: two bumps
    t = make_empty()
    for c in range(8,20):
        t[6][c]=1; t[14][c]=1; t[22][c]=1
    for i in range(0,9):
        t[6+i][20 - (i//3)] = 1
        t[14+i][20 - (i//3)] = 1
    templates['3']=t
    # 4: left vertical top, right vertical full
    t = make_empty()
    for r in range(6,15):
        t[r][8]=1
    for r in range(6,23):
        t[r][18]=1
    for c in range(8,19):
        t[14][c]=1
    templates['4']=t
    # 5: mirror of 2
    t = make_empty()
    for c in range(8,20):
        t[6][c]=1; t[14][c]=1; t[22][c]=1
    for i in range(0,9):
        t[7+i][8+i]=1
    for i in range(0,7):
        t[15+i][16-i]=1
    templates['5']=t
    # 6: ring with left vertical
    t = make_empty()
    for r in range(6,22):
        for c in range(8,20):
            if (r-14)**2/64 + (c-14)**2/36 >= 1 and (r-14)**2/64 + (c-14)**2/36 <= 1.8:
                t[r][c]=1
    for r in range(11,23):
        t[r][8]=1
    t[14][12]=1
    templates['6']=t
    # 7: top bar and diagonal down right
    t = make_empty()
    for c in range(8,22):
        t[6][c]=1
    for i in range(0,16):
        r = 7 + i
        c = 20 - (i//1.2)
        if 0<=r<GRID and 0<=c<GRID:
            t[int(r)][int(c)]=1
    templates['7']=t
    # 8: two rings
    t = make_empty()
    for center in (10,18):
        for r in range(6,22):
            for c in range(8,20):
                if (r-center)**2/36 + (c-14)**2/36 >= 0.8 and (r-center)**2/36 + (c-14)**2/36 <= 1.6:
                    t[r][c]=1
    templates['8']=t
    # 9: ring with right vertical
    t = make_empty()
    for r in range(6,22):
        for c in range(8,20):
            if (r-12)**2/64 + (c-14)**2/36 >= 1 and (r-12)**2/64 + (c-14)**2/36 <= 1.8:
                t[r][c]=1
    for r in range(6,13):
        t[r][20]=1
    templates['9']=t

    # 5) compare: compute Jaccard similarity
    def jaccard(a, b):
        inter = 0
        uni = 0
        for r in range(GRID):
            for c in range(GRID):
                if a[r][c] or b[r][c]:
                    uni += 1
                    if a[r][c] and b[r][c]:
                        inter += 1
        return inter / uni if uni else 0.0

    best_digit = None
    best_score = 0.0
    for d, t in templates.items():
        score = jaccard(grid, t)
        if score > best_score:
            best_score = score
            best_digit = d

    # threshold: require decent overlap, otherwise fallback to hull vertex count
    if best_score >= 0.25:
        return str(int(best_digit))
    # fallback: hull vertex count
    hull = convex_hull(filtered)
    return str(len(hull))

# ----------------------------
# Challenge 3: Log parsing & ciphers
# ----------------------------
def parse_log_entry(log_str):
    # Split by '|' then each field 'KEY: VALUE'
    fields = {}
    parts = [p.strip() for p in log_str.split("|")]
    for p in parts:
        if ":" in p:
            k, v = p.split(":", 1)
            fields[k.strip().upper()] = v.strip()
    return fields

# Rail fence decrypt (3 rails)
def rail_fence_decrypt(ciphertext, rails=3):
    if rails <= 1:
        return ciphertext
    n = len(ciphertext)
    # determine pattern of positions
    rail_lens = [0]*rails
    rail = 0
    step = 1
    pattern = []
    for i in range(n):
        pattern.append(rail)
        rail_lens[rail] += 1
        rail += step
        if rail == 0 or rail == rails-1:
            step *= -1
    # now slice ciphertext into rails
    idx = 0
    rails_chars = []
    for rlen in rail_lens:
        rails_chars.append(list(ciphertext[idx:idx+rlen]))
        idx += rlen
    # reconstruct
    res = []
    rail_ptrs = [0]*rails
    for p in pattern:
        res.append(rails_chars[p][rail_ptrs[p]])
        rail_ptrs[p] += 1
    return "".join(res)

# Keyword substitution cipher using keyword "SHADOW"
def build_keyword_alphabet(keyword="SHADOW"):
    keyword = "".join(ch.upper() for ch in keyword if ch.isalpha())
    seen = []
    for ch in keyword:
        if ch not in seen:
            seen.append(ch)
    for ch in string.ascii_uppercase:
        if ch not in seen:
            seen.append(ch)
    # return mapping: plaintext A..Z -> cipher alphabet
    plain = list(string.ascii_uppercase)
    cipher = seen
    return dict(zip(plain, cipher)), dict(zip(cipher, plain))

def keyword_decrypt(ciphertext, keyword="SHADOW"):
    _, inv_map = build_keyword_alphabet(keyword)
    out = []
    for ch in ciphertext:
        if ch.upper() in inv_map:
            plain = inv_map[ch.upper()]
            out.append(plain if ch.isupper() else plain.lower())
        else:
            out.append(ch)
    return "".join(out)

# Polybius square decrypt (I/J combined) - expects ciphertext letters or digit pairs
def polybius_decrypt(ciphertext):
    # If ciphertext contains only digits, treat as pairs, else if letters treat as letters encoded with grid coordinates?
    # Standard Polybius uses coordinates 1-5 for rows/cols:
    square = [
        ['A','B','C','D','E'],
        ['F','G','H','I','K'],
        ['L','M','N','O','P'],
        ['Q','R','S','T','U'],
        ['V','W','X','Y','Z']
    ]
    txt = re.sub(r'\s+', '', ciphertext)
    digits = re.findall(r'\d+', txt)
    # If the string is plain digits like '112131', parse pairs
    if txt.isdigit() and len(txt) % 2 == 0:
        pairs = [txt[i:i+2] for i in range(0, len(txt), 2)]
        out = []
        for pair in pairs:
            r = int(pair[0]) - 1
            c = int(pair[1]) - 1
            if 0 <= r < 5 and 0 <= c < 5:
                out.append(square[r][c])
            else:
                out.append('?')
        return "".join(out)
    # Else if ciphertext are pairs of letters (like '11' encoded letters) we attempt fallback:
    # Attempt mapping letters -> coordinates by A=11,B=12... with I/J combined mapping is ambiguous,
    # fallback: try to map letters by position of letter in square
    out = []
    for ch in ciphertext:
        if not ch.isalpha():
            out.append(ch)
            continue
        # find ch in square (I/J combined -> treat J as I)
        target = ch.upper()
        if target == 'J': target = 'I'
        found = False
        for r in range(5):
            for c in range(5):
                if square[r][c] == target:
                    out.append(square[r][c])
                    found = True
                    break
            if found: break
        if not found:
            out.append('?')
    return "".join(out)

# ROT13
def rot13(s):
    trans = str.maketrans(
        "ABCDEFGHIJKLMNOPQRSTUVWXYZabcdefghijklmnopqrstuvwxyz",
        "NOPQRSTUVWXYZABCDEFGHIJKLMnopqrstuvwxyzabcdefghijklm")
    return s.translate(trans)

def decrypt_payload(cipher_type, payload):
    # flexible wrapper for cipher types and synonyms
    ctype = (cipher_type or "").strip().upper()
    if ctype in ("RAILFENCE", "RAIL FENCE", "RAIL-FENCE"):
        return rail_fence_decrypt(payload, rails=3)
    if ctype in ("KEYWORD", "KEYWORD_SUB", "KEYWORD_CIPHER"):
        # Try both mapping directions: cipher->plain and plain->cipher; choose the one producing readable text
        dec1 = keyword_decrypt(payload, keyword="SHADOW")  # map cipher->plain using our inv_map
        # also attempt reverse mapping if needed (apply substitution in other direction)
        # build forward mapping
        forward_map, inv_map = build_keyword_alphabet("SHADOW")
        # apply forward map as if payload were plaintext -> cipher; to reverse, we invert map
        # But we already have 'keyword_decrypt' as cipher->plain. If result looks like english, return.
        # Heuristic: contains vowels and letters
        if sum(ch.lower() in 'aeiou' for ch in dec1) >= max(1, len(dec1)//10):
            return dec1
        # else try brute-force reverse mapping (treat payload as if mapping was opposite)
        reverse_map = {v:k for k,v in build_keyword_alphabet("SHADOW")[0].items()}
        out=[]
        for ch in payload:
            if ch.upper() in reverse_map:
                p = reverse_map[ch.upper()]
                out.append(p if ch.isupper() else p.lower())
            else:
                out.append(ch)
        return "".join(out)

    if ctype in ("POLYBIUS", "POLYBIUS_SQUARE"):
        return polybius_decrypt(payload)
    if ctype in ("ROTATION_CIPHER","ROTATION","ROT13","ROT"):
        return rot13(payload)
    # fallback attempts:
    res = rot13(payload)
    if any(ch.isalpha() for ch in res):
        return res
    return rail_fence_decrypt(payload, rails=3)

# ----------------------------
# Challenge 4: Final decryption helper (heuristic)
# ----------------------------
def vigenere_decrypt(ciphertext, key):
    # key repeated. Only letters handled
    out = []
    key_up = [k.upper() for k in key if k.isalpha()]
    if not key_up:
        return ciphertext
    ki = 0
    for ch in ciphertext:
        if ch.isalpha():
            a = ord('A') if ch.isupper() else ord('a')
            kch = key_up[ki % len(key_up)]
            shift = ord(kch) - ord('A')
            dec_ord = (ord(ch.upper()) - ord('A') - shift) % 26 + ord('A')
            out_ch = chr(dec_ord)
            out.append(out_ch if ch.isupper() else out_ch.lower())
            ki += 1
        else:
            out.append(ch)
    return "".join(out)

def caesar_decrypt(ciphertext, shift):
    out = []
    for ch in ciphertext:
        if ch.isalpha():
            base = ord('A') if ch.isupper() else ord('a')
            out.append(chr((ord(ch) - base - shift) % 26 + base))
        else:
            out.append(ch)
    return "".join(out)

# ----------------------------
# Flask endpoint
# ----------------------------
@app.route("/operation-safeguard", methods=["POST"])
def operation_safeguard():
    data = request.get_json(force=True)
    result = {}

    # --- Challenge 1 ---
    try:
        c1 = data.get("challenge_one", {})
        trans_str = c1.get("transformations", "")
        transformed_word = c1.get("transformed_encrypted_word", "")
        trans_list = parse_transformation_list(trans_str)
        recovered = reverse_transform(trans_list, transformed_word)
        result["challenge_one"] = str(recovered)
    except Exception as e:
        result["challenge_one"] = f"ERROR: {str(e)}"

    # --- Challenge 2 ---
    try:
        c2 = data.get("challenge_two", [])
        numeric_param = analyze_coordinates(c2)
        result["challenge_two"] = str(numeric_param)
    except Exception as e:
        result["challenge_two"] = f"ERROR: {str(e)}"

    # --- Challenge 3 ---
    try:
        log_str = data.get("challenge_three", "")
        if not log_str:
            result["challenge_three"] = "NO_LOG_PROVIDED"
        else:
            fields = parse_log_entry(log_str)
            cipher_type = fields.get("CIPHER_TYPE") or fields.get("CIPHER")
            encrypted_payload = fields.get("ENCRYPTED_PAYLOAD") or fields.get("PAYLOAD") or ""
            if not cipher_type:
                decrypted_guess = rot13(encrypted_payload)
                result["challenge_three"] = str(decrypted_guess)
            else:
                decrypted = decrypt_payload(cipher_type, encrypted_payload)
                result["challenge_three"] = str(decrypted)
    except Exception as e:
        result["challenge_three"] = f"ERROR: {str(e)}"

    # --- Challenge 4 ---
    try:
        final_ct = data.get("final_ciphertext", None)
        final_method = data.get("final_method", "").upper() if data.get("final_method") else ""
        c1_val = result["challenge_one"]
        c2_val = result["challenge_two"]

        if final_ct:
            final_plain = None
            if final_method == "VIGENERE":
                final_plain = vigenere_decrypt(final_ct, c1_val)
            elif final_method == "CAESAR":
                try:
                    shift = int(c2_val)
                    final_plain = caesar_decrypt(final_ct, shift)
                except Exception:
                    final_plain = None
            if final_plain is None:
                # fallback attempts
                try:
                    final_plain = vigenere_decrypt(final_ct, c1_val)
                except Exception:
                    pass
            if final_plain is None and c2_val.isdigit():
                final_plain = caesar_decrypt(final_ct, int(c2_val))
            if final_plain is None:
                final_plain = rot13(final_ct)
            result["challenge_four"] = str(final_plain)
        else:
            result["challenge_four"] = (
                f"No final_ciphertext provided. "
                f"Recovered key: {c1_val}, "
                f"numeric param: {c2_val}, "
                f"payload: {result['challenge_three']}"
            )
    except Exception as e:
        result["challenge_four"] = f"ERROR: {str(e)}"

    return jsonify(result)


# TRADING FORMULA

SAFE = {
    "max": max, "min": min, "abs": abs,
    "log": math.log, "ln": math.log, "exp": math.exp, "sqrt": math.sqrt,
    "pi": math.pi, "e": math.e,
}

def _balanced_slice(s, start, open_char, close_char):
    """Return (end_index, inner_string) for the balanced region starting at s[start] == open_char."""
    assert s[start] == open_char
    k, depth = start + 1, 0
    while k < len(s):
        c = s[k]
        if c == open_char:
            depth += 1
        elif c == close_char:
            if depth == 0:
                return k, s[start+1:k]
            depth -= 1
        k += 1
    raise ValueError("Unbalanced delimiters")

def _replace_frac(s: str) -> str:
    # Replace every \frac{A}{B} with ((A)/(B))
    out = []
    i = 0
    while i < len(s):
        if s.startswith(r"\frac", i):
            i += len(r"\frac")
            if i >= len(s) or s[i] != "{":  # malformed, just leave
                out.append(r"\frac")
                continue
            r1, A = _balanced_slice(s, i, "{", "}")
            i = r1 + 1
            if i >= len(s) or s[i] != "{":
                out.append(f"({A})")  # best-effort
                continue
            r2, B = _balanced_slice(s, i, "{", "}")
            i = r2 + 1
            out.append(f"(({A})/({B}))")
        else:
            out.append(s[i])
            i += 1
    return "".join(out)

def _replace_exp_e(s: str) -> str:
    # e^{...} -> exp(...); e^x -> exp(x)
    s = re.sub(r"e\^\{([^{}]+)\}", r"exp(\1)", s)
    s = re.sub(r"e\^([A-Za-z0-9_\.]+)", r"exp(\1)", s)
    return s

def _replace_pow_braced(s: str) -> str:
    # x^{y} -> x**(y). Handle any token before ^.
    return re.sub(r"\^\{([^{}]+)\}", r"**(\1)", s)

def _replace_pow_simple(s: str) -> str:
    # a^b -> a**b (for remaining cases, after braced handled)
    return s.replace("^", "**")

def _replace_log_base(s: str) -> str:
    # \log_{b}(x) -> log(x, b)
    i = 0
    out = []
    while i < len(s):
        if s.startswith(r"\log_", i):
            i += len(r"\log_")
            # optional {base} or immediate token
            if i < len(s) and s[i] == "{":
                j, base = _balanced_slice(s, i, "{", "}")
                i = j + 1
            else:
                # read bare token for base
                m = re.match(r"[A-Za-z0-9_\.]+", s[i:])
                base = m.group(0) if m else ""
                i += len(base)
            # next must be (args)
            if i < len(s) and s[i] == "(":
                j, arg = _balanced_slice(s, i, "(", ")")
                i = j + 1
                out.append(f"log({arg},{base})")
            else:
                out.append("log("); out.append(base); out.append(")")
        else:
            out.append(s[i]); i += 1
    return "".join(out)

def _replace_abs_bars(s: str) -> str:
    # Replace |...| with abs(...), supports multiple pairs.
    res, open_flag = [], False
    for ch in s:
        if ch == "|":
            if not open_flag:
                res.append("abs(")
            else:
                res.append(")")
            open_flag = not open_flag
        else:
            res.append(ch)
    return "".join(res)

def _replace_sum(s: str) -> str:
    # \sum_{i=a}^{b} body  -> __SUM__(i,a,b,(body))
    # body may be {...} or (...) or next token
    patt = re.compile(r"\\sum_\{([^}=]+)=([^}]+)\}\^\{([^}]+)\}")
    while True:
        m = patt.search(s)
        if not m:
            return s
        var, lo, hi = m.group(1).strip(), m.group(2).strip(), m.group(3).strip()
        body_start = m.end()
        if body_start < len(s) and s[body_start] == "{":
            end, body = _balanced_slice(s, body_start, "{", "}")
            repl = f"__SUM__({var},{lo},{hi},({body}))"
            s = s[:m.start()] + repl + s[end+1:]
        elif body_start < len(s) and s[body_start] == "(":
            end, body = _balanced_slice(s, body_start, "(", ")")
            repl = f"__SUM__({var},{lo},{hi},({body}))"
            s = s[:m.start()] + repl + s[end+1:]
        else:
            # consume next token
            m2 = re.match(r"[A-Za-z0-9_\.]+", s[body_start:])
            body = m2.group(0) if m2 else ""
            repl = f"__SUM__({var},{lo},{hi},({body}))"
            s = s[:m.start()] + repl + s[body_start+len(body):]
    # never reached

def _latex_to_python(s: str) -> str:
    s = s.strip()
    # strip wrappers
    s = s.replace("$$", "").replace("$", "").replace(r"\(", "").replace(r"\)", "")
    s = s.replace(r"\left", "").replace(r"\right", "")

    # keep RHS if there's '='
    if "=" in s:
        s = s.split("=", 1)[1]

    # do the structured transforms first
    s = _replace_frac(s)
    s = _replace_exp_e(s)
    s = _replace_pow_braced(s)   # before generic ^
    s = _replace_log_base(s)
    s = _replace_sum(s)
    s = _replace_abs_bars(s)

    # \text{Var} -> Var
    s = re.sub(r"\\text\{([^}]*)\}", r"\1", s)
    # common functions/operators
    s = s.replace(r"\times", "*").replace(r"\cdot", "*").replace("·", "*")
    s = s.replace("−", "-")
    s = s.replace(r"\max", "max").replace(r"\min", "min")
    s = s.replace(r"\log", "log").replace(r"\ln", "ln")
    # greek/latex names: \alpha -> alpha, \sigma -> sigma, etc.
    s = re.sub(r"\\([A-Za-z]+)", r"\1", s)
    # bracketed variables E[R_m] -> E_R_m
    s = s.replace("[", "_").replace("]", "")
    s = s.replace(r"\_", "_")

    # remaining powers a^b -> a**b
    s = _replace_pow_simple(s)

    # convert any remaining braces to parentheses (for max{a,b}, etc.)
    s = s.replace("{", "(").replace("}", ")")

    # collapse whitespace
    s = re.sub(r"\s+", "", s)
    return s

def _eval_sum(body, var, lo, hi, scope):
    # inclusive bounds; allow expressions for lo/hi
    lo_v = int(round(eval(str(lo), {"__builtins__": None, **SAFE}, scope)))
    hi_v = int(round(eval(str(hi), {"__builtins__": None, **SAFE}, scope)))
    total = 0.0
    for _i in range(lo_v, hi_v + 1):
        scope[var] = _i
        total += eval(str(body), {"__builtins__": None, **SAFE}, scope)
    scope.pop(var, None)
    return total

def _evaluate(latex: str, vars_map: dict) -> float:
    expr = _latex_to_python(latex)
    scope = {k: float(v) for k, v in vars_map.items()}

    # support __SUM__(i, lo, hi, (body))
    def __SUM__(var, lo, hi, body):
        return _eval_sum(body, var, lo, hi, scope)

    val = eval(expr, {"__builtins__": None, **SAFE, "__SUM__": __SUM__}, scope)
    return float(f"{float(val):.4f}")

@app.route("/trading-formula", methods=["POST", "OPTIONS"], strict_slashes=False)
def trading_formula():
    if request.method == "OPTIONS":
        return ("", 204)
    payload = request.get_json(silent=True)
    if payload is None:
        try:
            payload = json.loads((request.data or b"").decode("utf-8"))
        except Exception:
            return jsonify(error="Expected JSON array body"), 400
    if not isinstance(payload, list):
        return jsonify(error="Body must be a JSON array of testcases"), 400

    out = []
    for t in payload:
        try:
            out.append({"result": _evaluate(t["formula"], t.get("variables", {}))})
        except Exception as e:
            # log and return 0.0 for robustness (you can switch to 400 if desired)
            app.logger.exception("formula failed: %r", t.get("formula"))
            out.append({"result": 0.0})
    return jsonify(out), 200

## FOG OF WALL

## SNAKES AND LADDERS


SQUARE = 32  # each square is 32x32 per spec


# -------- SVG parsing --------
def _parse_viewbox(vb: str) -> Tuple[float, float, float, float]:
    parts = [float(x) for x in vb.strip().split()]
    if len(parts) != 4:
        raise ValueError("Invalid viewBox")
    return parts[0], parts[1], parts[2], parts[3]  # minx, miny, width, height


def _iter_svg_elems(root):
    # namespace-agnostic iteration (tags may be '{ns}line')
    for elem in root.iter():
        tag = elem.tag
        if isinstance(tag, str) and tag.startswith("{"):
            tag = tag.split("}", 1)[1]
        yield tag, elem


def _round_int(x: float) -> int:
    # robust banker's rounding avoidance
    return int(round(x))


def _coord_to_cell(x: float, y: float, minx: float, miny: float) -> Tuple[int, int]:
    """
    Convert SVG coordinate (center of a square) to zero-based (col_from_left, row_from_top)
    """
    col = _round_int((x - (minx + SQUARE / 2.0)) / SQUARE)
    row = _round_int((y - (miny + SQUARE / 2.0)) / SQUARE)
    return col, row


def _cell_to_square(col: int, row_from_top: int, W: int, H: int) -> int:
    """
    Boustrophedon numbering:
      - Square 1 starts at bottom-left (row_from_bottom = 0, col_left = 0)
      - Next row alternates direction; end on top-left.
    """
    r_bot = (H - 1) - row_from_top
    if r_bot % 2 == 0:
        # left -> right
        sq = r_bot * W + (col + 1)
    else:
        # right -> left
        sq = r_bot * W + (W - col)
    return sq


def parse_board(svg_text: str) -> Tuple[int, int, int, Dict[int, int]]:
    """
    Returns (W, H, N, jumps) where jumps maps start_square -> end_square.
    """
    try:
        root = ET.fromstring(svg_text)
    except ET.ParseError as e:
        raise ValueError(f"Invalid SVG: {e}")

    # get viewBox
    vb = root.attrib.get("viewBox")
    if not vb:
        # sometimes width/height present; if so, synthesize a viewBox
        width = float(root.attrib.get("width", "0").replace("px", "") or 0)
        height = float(root.attrib.get("height", "0").replace("px", "") or 0)
        if width <= 0 or height <= 0:
            raise ValueError("SVG missing viewBox and width/height")
        minx = miny = 0.0
        vw = width
        vh = height
    else:
        minx, miny, vw, vh = _parse_viewbox(vb)

    # board W,H in squares (guaranteed 16..32; H even)
    Wf = vw / SQUARE
    Hf = vh / SQUARE
    W = _round_int(Wf)
    H = _round_int(Hf)
    if W <= 0 or H <= 0:
        raise ValueError("Bad board dimensions")

    # find all <line> elements as jumps
    jumps: Dict[int, int] = {}
    for tag, elem in _iter_svg_elems(root):
        if tag != "line":
            continue
        try:
            x1 = float(elem.attrib["x1"])
            y1 = float(elem.attrib["y1"])
            x2 = float(elem.attrib["x2"])
            y2 = float(elem.attrib["y2"])
        except KeyError:
            continue  # ignore malformed lines

        c1 = _coord_to_cell(x1, y1, minx, miny)
        c2 = _coord_to_cell(x2, y2, minx, miny)
        if not (0 <= c1[0] < W and 0 <= c1[1] < H and 0 <= c2[0] < W and 0 <= c2[1] < H):
            # if any line endpoint falls outside grid, ignore (robustness)
            continue

        s = _cell_to_square(c1[0], c1[1], W, H)
        e = _cell_to_square(c2[0], c2[1], W, H)
        if s == e:
            continue
        # per spec, green ladders, red snakes; we can just map start->end regardless of direction
        # as inputs won't have conflicts.
        jumps[s] = e

    N = W * H
    return W, H, N, jumps


# -------- Game mechanics --------
REGULAR = 0
POWER2 = 1


def apply_move(pos: int, mode: int, roll: int, N: int, jumps: Dict[int, int]) -> Tuple[int, int]:
    """
    Given current pos (0..N), die mode, and face (1..6), return (new_pos, new_mode).
    - Overshoot bounces back.
    - Apply jump if landing square is a jump start.
    - Mode switching rules:
        REGULAR: roll==6 -> switch to POWER2
        POWER2 : roll==1 -> switch to REGULAR
    """
    assert 1 <= roll <= 6
    step = roll if mode == REGULAR else (1 << roll)  # 2,4,8,16,32,64
    new_pos = pos + step
    if new_pos > N:
        new_pos = 2 * N - new_pos  # bounce back

    # jump
    new_pos = jumps.get(new_pos, new_pos)

    # mode switch
    if mode == REGULAR and roll == 6:
        new_mode = POWER2
    elif mode == POWER2 and roll == 1:
        new_mode = REGULAR
    else:
        new_mode = mode

    return new_pos, new_mode


def build_transitions(N: int, jumps: Dict[int, int]) -> List[List[List[Tuple[int, int]]]]:
    """
    transitions[mode][pos][roll-1] -> (npos, nmode)
    pos 0..N inclusive
    """
    transitions = [[[None] * 6 for _ in range(N + 1)] for _ in range(2)]
    for mode in (REGULAR, POWER2):
        for pos in range(N + 1):
            for r in range(1, 7):
                transitions[mode][pos][r - 1] = apply_move(pos, mode, r, N, jumps)
    return transitions


# -------- Solver (BFS with helpful roll ordering) --------
State = Tuple[int, int, int, int, int]
# (p1pos, p2pos, p1mode, p2mode, turn) where turn=0 (P1 to move) or 1 (P2 to move)


def _roll_order_for_player(pos: int, mode: int, N: int, transitions, favor_forward: bool) -> List[int]:
    """
    Produce 1..6 ordered so we enqueue promising moves first:
      - On P2's turn (favor_forward=True), try rolls that lead to largest new position first.
      - On P1's turn (favor_forward=False), try rolls that lead to smallest new position first.
    """
    candidates = []
    for r in range(1, 7):
        npos, _ = transitions[mode][pos][r - 1]
        candidates.append((npos, r))
    candidates.sort(key=lambda t: (t[0], t[1]), reverse=favor_forward)
    return [r for _, r in candidates]


def solve_rolls(N: int, jumps: Dict[int, int], time_limit_s: Optional[float] = None) -> str:
    """
    Find a global die-face sequence so that the *second* player (last player) wins first.
    Returns a string like '123456'.
    """
    transitions = build_transitions(N, jumps)

    start: State = (0, 0, REGULAR, REGULAR, 0)  # P1 starts, both in regular mode
    if N == 1:
        # trivial one-square board (won't happen per constraints but keep it safe)
        return ""

    q = deque([start])
    visited = set([start])
    parent: Dict[State, Tuple[Optional[State], Optional[int]]] = {start: (None, None)}

    t0 = time.time()

    while q:
        if time_limit_s is not None and (time.time() - t0) > time_limit_s:
            break  # give up within time budget

        p1pos, p2pos, m1, m2, turn = q.popleft()

        # establish whose turn and their current state
        if turn == 0:
            pos = p1pos
            mode = m1
            favor_forward = False  # try to stall P1
        else:
            pos = p2pos
            mode = m2
            favor_forward = True  # push P2 forward

        # choose roll exploration order
        for r in _roll_order_for_player(pos, mode, N, transitions, favor_forward):
            npos, nmode = transitions[mode][pos][r - 1]

            if turn == 0:
                # P1 moves
                if npos == N:
                    # P1 would win here; reject this path (game ends with P1, not allowed)
                    continue
                next_state: State = (npos, p2pos, nmode, m2, 1)  # switch to P2
            else:
                # P2 moves
                if npos == N:
                    # SUCCESS: P2 (last player) wins first
                    # reconstruct path
                    rolls: List[int] = [r]
                    cur = (p1pos, p2pos, m1, m2, turn)
                    while True:
                        prev, prev_roll = parent[cur]
                        if prev is None:
                            break
                        if prev_roll is not None:
                            rolls.append(prev_roll)
                        cur = prev
                    rolls.reverse()
                    return "".join(str(d) for d in rolls)
                next_state = (p1pos, npos, m1, nmode, 0)  # switch back to P1

            if next_state not in visited:
                visited.add(next_state)
                parent[next_state] = ((p1pos, p2pos, m1, m2, turn), r)
                q.append(next_state)

    # If we get here, BFS failed within time budget (or no solution found, which is unlikely given constraints).
    # Fallback: produce a harmless small sequence so the judge at least parses it (score 0 but valid SVG).
    return "1" * 32  # minimal, but well-formed


# -------- Flask endpoint --------
def _solve_svg(svg_text: str) -> str:
    W, H, N, jumps = parse_board(svg_text)
    # BFS without a hard time limit by default (adjustable via env var)
    tl = os.environ.get("SLPU_TIME_LIMIT_S")
    time_limit_s = float(tl) if tl else None
    rolls = solve_rolls(N, jumps, time_limit_s=time_limit_s)
    # Must respond with a single <text> element containing the digits
    return f'<svg xmlns="http://www.w3.org/2000/svg"><text>{rolls}</text></svg>'


@app.post("/slpu")
def slpu():
    try:
        svg_in = request.get_data(as_text=True)
        out_svg = _solve_svg(svg_in)
        return Response(out_svg, mimetype="image/svg+xml")
    except Exception as e:
        # Always return a parseable SVG (judge will score 0 if invalid or losing).
        fallback = f'<svg xmlns="http://www.w3.org/2000/svg"><text>111111</text></svg>'
        # You can log e for debugging in your infra
        return Response(fallback, mimetype="image/svg+xml")


@app.get("/")
def health():
    return "OK", 200

## FOG OF WALL

# game key is (challenger_id, game_id)
GAMES: dict[tuple[str, str], dict] = {}

def game_key(payload: dict) -> tuple[str, str]:
    return (str(payload.get("challenger_id")), str(payload.get("game_id")))

DIRS = {
    "N": (0, -1),
    "S": (0,  1),
    "E": (1,  0),
    "W": (-1, 0),
}
DIR_ORDER = ["N", "E", "S", "W"]  # tie-breaking for path shape

def in_bounds(x: int, y: int, L: int) -> bool:
    return 0 <= x < L and 0 <= y < L

def bfs_next_step(start: tuple[int,int], goal: tuple[int,int], L: int, is_wall) -> tuple[str|None, list[tuple[int,int]]|None]:
    """Return (dir, path) where dir is first step direction toward goal avoiding known walls.
       Unknown cells are treated as traversable (optimistic); 'is_wall(x,y)' says if currently known as wall.
       If already at goal -> (None, []).
    """
    if start == goal:
        return None, []

    sx, sy = start
    gx, gy = goal
    q = deque([(sx, sy)])
    parent = { (sx, sy): None }

    while q:
        x, y = q.popleft()
        for d in DIR_ORDER:
            dx, dy = DIRS[d]
            nx, ny = x + dx, y + dy
            if not in_bounds(nx, ny, L):
                continue
            if is_wall(nx, ny):
                continue
            if (nx, ny) in parent:
                continue
            parent[(nx, ny)] = (x, y)
            if (nx, ny) == (gx, gy):
                # reconstruct
                path = [(gx, gy)]
                cur = (x, y)
                while cur is not None:
                    path.append(cur)
                    cur = parent[cur]
                path.reverse()
                first = path[1]  # first move from start
                fx, fy = first
                dx, dy = fx - sx, fy - sy
                for d2, (ddx, ddy) in DIRS.items():
                    if (dx, dy) == (ddx, ddy):
                        return d2, path
                # shouldn't happen
                return None, path
            q.append((nx, ny))

    # no path found under current knowledge (very rare for mazes unless boxed in)
    return None, None

def centers_mod5(L: int) -> list[int]:
    """All indices k in [0..L-1] such that k ≡ 2 (mod 5). Ensure at least one fallback center exists."""
    cs = [k for k in range(L) if (k - 2) % 5 == 0]
    if not cs:
        # tiny boards fallback: pick middle
        cs = [L // 2]
    return cs

def build_scan_centers(L: int) -> set[tuple[int,int]]:
    xs = centers_mod5(L)
    ys = centers_mod5(L)
    return {(x, y) for x in xs for y in ys}

def format_submission(walls_set: set[tuple[int,int]]) -> list[str]:
    return [f"{x}-{y}" for (x, y) in sorted(walls_set, key=lambda p: (p[0], p[1]))]


def init_game(payload: dict):
    """Initialize state for a new test case."""
    tc = payload["test_case"]
    L = int(tc["length_of_grid"])
    N = int(tc["num_of_walls"])
    crows = { str(c["id"]): (int(c["x"]), int(c["y"])) for c in tc["crows"] }

    centers = build_scan_centers(L)

    # Map legend: '?' unknown, '.' empty, 'W' wall
    grid = [["?" for _ in range(L)] for _ in range(L)]
    for _, (cx, cy) in crows.items():
        if in_bounds(cx, cy, L):
            grid[cy][cx] = "."  # we stand on a free cell

    GAMES[game_key(payload)] = {
        "L": L,
        "N": N,
        "grid": grid,
        "walls": set(),                 # {(x,y)}
        "scanned": set(),               # {(x,y)} positions we've scanned from
        "centers": set(centers),        # planned tiling scan positions
        "crows": dict(crows),           # id -> (x,y)
        "assignments": {},              # id -> target (x,y)
        "last_move_attempt": None,      # debug info
        "round_robin": [],              # ordered crow ids for fair turns
    }
    st = GAMES[game_key(payload)]
    st["round_robin"] = list(st["crows"].keys())

def state_for(payload: dict):
    return GAMES.get(game_key(payload))

def mark_cell(st, x: int, y: int, val: str):
    """val in {'.','W'}; keep 'W' dominating, otherwise prefer known over unknown."""
    if not in_bounds(x, y, st["L"]):
        return
    prev = st["grid"][y][x]
    if val == "W":
        st["grid"][y][x] = "W"
        st["walls"].add((x, y))
    elif prev == "?":
        st["grid"][y][x] = "."

def integrate_scan(st, crow_id: str, scan_result: list[list[str]]):
    cx, cy = st["crows"][crow_id]
    L = st["L"]
    # scan_result is 5x5, row-major, [0][0] = (cx-2, cy-2)
    for r in range(5):
        for c in range(5):
            ch = scan_result[r][c]
            ax = cx + (c - 2)
            ay = cy + (r - 2)
            if ch == "X":
                continue
            if not in_bounds(ax, ay, L):
                continue
            if ch == "W":
                mark_cell(st, ax, ay, "W")
            else:
                # '_' or 'C' => free
                mark_cell(st, ax, ay, ".")
    st["scanned"].add((cx, cy))

def learn_from_move(st, crow_id: str, direction: str, move_result_xy: list[int]):
    old_x, old_y = st["crows"][crow_id]
    nx, ny = int(move_result_xy[0]), int(move_result_xy[1])

    # Did we hit a wall? If new == old, the attempted neighbor is a wall.
    if (nx, ny) == (old_x, old_y):
        dx, dy = DIRS[direction]
        wx, wy = old_x + dx, old_y + dy
        if in_bounds(wx, wy, st["L"]):
            mark_cell(st, wx, wy, "W")
    else:
        # Successful move; mark new as free
        mark_cell(st, nx, ny, ".")
        st["crows"][crow_id] = (nx, ny)

def assign_targets(st):
    """Greedy nearest-center assignment for each crow to an UNscanned center not already scanned or assigned."""
    L = st["L"]
    unscanned_centers = [p for p in st["centers"] if p not in st["scanned"]]
    # Remove centers we already learned to be walls (can't stand there)
    unscanned_centers = [p for p in unscanned_centers if st["grid"][p[1]][p[0]] != "W"]
    taken = set()
    new_assign = {}
    for cid, (cx, cy) in st["crows"].items():
        # if already on an unscanned center, we won't assign (we'll just scan)
        if (cx, cy) in unscanned_centers:
            new_assign[cid] = (cx, cy)
            taken.add((cx, cy))
            continue
        # choose nearest available center
        best = None
        best_d = 10**9
        for p in unscanned_centers:
            if p in taken:
                continue
            d = abs(p[0] - cx) + abs(p[1] - cy)
            if d < best_d:
                best_d, best = d, p
        if best is not None:
            new_assign[cid] = best
            taken.add(best)
        else:
            new_assign[cid] = None
    st["assignments"] = new_assign

def any_on_unscanned_center(st) -> str|None:
    for cid, (cx, cy) in st["crows"].items():
        if (cx, cy) in st["centers"] and (cx, cy) not in st["scanned"]:
            return cid
    return None

def pick_move(st):
    """Pick a crow and a 1-step move toward its assigned target. If no path found, try fallback."""
    L = st["L"]

    # Ensure we have assignments
    assign_targets(st)

    # Prefer the crow with the shortest planned path
    best = None
    best_len = 10**9
    best_dir = None
    for cid, target in st["assignments"].items():
        if target is None:
            continue
        cur = st["crows"][cid]

        # if standing on target, scanning will be handled elsewhere
        if cur == target:
            continue

        def is_wall(x, y):
            return st["grid"][y][x] == "W"

        d, path = bfs_next_step(cur, target, L, is_wall)
        if d is not None and path is not None:
            plen = len(path)
            if plen < best_len:
                best_len = plen
                best = (cid, d)
                best_dir = d

    if best is not None:
        cid, d = best
        return cid, d

    # Fallback 1: If we have at least one crow not on an unscanned center, but couldn't path (boxed in?), scan in place to reveal.
    for cid, (cx, cy) in st["crows"].items():
        if (cx, cy) not in st["scanned"]:
            return cid, "SCAN_IN_PLACE"

    # Fallback 2: Find any unknown cell and plan a scan point that covers it.
    unknowns = []
    for y in range(L):
        for x in range(L):
            if st["grid"][y][x] == "?":
                unknowns.append((x, y))
    if unknowns:
        # choose the largest cluster heuristic: just take first unknown
        ux, uy = unknowns[0]
        # pick a scan position whose 5x5 includes (ux,uy)
        tx = min(max(ux, 2), L - 3)
        ty = min(max(uy, 2), L - 3)
        # Assign the nearest crow to (tx,ty)
        best_cid, best_d, best_dir = None, 10**9, None
        for cid, (cx, cy) in st["crows"].items():
            def is_wall(x, y):
                return st["grid"][y][x] == "W"
            d, path = bfs_next_step((cx, cy), (tx, ty), L, is_wall)
            if d is not None and path is not None:
                plen = len(path)
                if plen < best_d:
                    best_cid, best_d, best_dir = cid, plen, d
        if best_cid is not None:
            return best_cid, best_dir

    # Nothing sensible — just round-robin a safe scan if possible
    for cid in st["round_robin"]:
        return cid, "SCAN_IN_PLACE"

    # Shouldn't happen
    any_cid = next(iter(st["crows"].keys()))
    return any_cid, "SCAN_IN_PLACE"


@app.route("/fog-of-wall", methods=["POST"])
def fog_of_wall():
    payload = request.get_json(force=True)

    # Start new test case
    if "test_case" in payload and payload.get("previous_action") is None:
        init_game(payload)

    st = state_for(payload)
    if st is None:
        # Defensive: initialize if missing
        init_game(payload)
        st = state_for(payload)

    # Integrate result of previous action (if any)
    prev = payload.get("previous_action")
    if prev:
        crow_id = str(prev.get("crow_id"))
        act = prev.get("your_action")
        if act == "move":
            direction = prev.get("direction")
            move_res = prev.get("move_result", [])
            learn_from_move(st, crow_id, direction, move_res)
        elif act == "scan":
            scan_res = prev.get("scan_result", [])
            integrate_scan(st, crow_id, scan_res)

    # Submit if we've found all walls
    if len(st["walls"]) >= st["N"]:
        return jsonify({
            "challenger_id": payload.get("challenger_id"),
            "game_id": payload.get("game_id"),
            "action_type": "submit",
            "submission": format_submission(st["walls"]),
        })

    # If any crow is standing on an unscanned tiling center, scan now (best value)
    cid_scan = any_on_unscanned_center(st)
    if cid_scan is not None:
        return jsonify({
            "challenger_id": payload.get("challenger_id"),
            "game_id": payload.get("game_id"),
            "crow_id": cid_scan,
            "action_type": "scan",
        })

    # Otherwise move one step toward assigned centers; fallbacks handle boxed situations
    cid, decision = pick_move(st)
    if decision == "SCAN_IN_PLACE":
        return jsonify({
            "challenger_id": payload.get("challenger_id"),
            "game_id": payload.get("game_id"),
            "crow_id": cid,
            "action_type": "scan",
        })
    else:
        return jsonify({
            "challenger_id": payload.get("challenger_id"),
            "game_id": payload.get("game_id"),
            "crow_id": cid,
            "action_type": "move",
            "direction": decision,
        })
    

#Blankety Blanks
@app.route("/blankety", methods=["POST"])
def blankety():
    """
    Impute missing values in 100 time series using pure Python.
    Each series has 1000 elements with some null values.
    """
    try:
        data = request.get_json()
        series_list = data.get("series", [])
        
        if not series_list:
            return jsonify({"error": "No series provided"}), 400
        
        imputed_series = []
        
        for series in series_list:
            # Impute the series
            imputed = impute_series_advanced(series)
            imputed_series.append(imputed)
        
        return jsonify({"answer": imputed_series})
    
    except Exception as e:
        return jsonify({"error": str(e)}), 500

def impute_series_advanced(series: List) -> List[float]:
    """
    Advanced imputation using pure Python with multiple strategies.
    """
    n = len(series)
    result = [None] * n
    
    # Extract valid points
    valid_points = []
    for i, val in enumerate(series):
        if val is not None:
            valid_points.append((i, float(val)))
            result[i] = float(val)
    
    # Handle edge cases
    if not valid_points:
        return [0.0] * n
    if len(valid_points) == n:
        return [float(v) for v in series]
    
    # Sort valid points
    valid_points.sort()
    
    # Calculate statistics for adaptive strategy
    missing_ratio = 1 - len(valid_points) / n
    values = [v for _, v in valid_points]
    
    # Detect signal characteristics
    is_periodic = detect_periodicity(valid_points)
    has_trend = detect_trend(valid_points)
    noise_level = estimate_noise(valid_points)
    
    # Choose and apply imputation strategy
    if missing_ratio < 0.3 and len(valid_points) >= 4:
        # Use cubic spline for dense data
        impute_cubic_segments(result, valid_points)
    elif is_periodic and len(valid_points) >= 10:
        # Use periodic interpolation
        impute_periodic(result, valid_points)
    elif has_trend:
        # Use polynomial fitting
        impute_polynomial(result, valid_points, degree=2)
    else:
        # Use piecewise linear
        impute_linear(result, valid_points)
    
    # Apply adaptive smoothing
    if noise_level > 0.1:
        result = apply_adaptive_smoothing(result, series, valid_points)
    
    # Final cleanup
    for i in range(n):
        if result[i] is None or math.isnan(result[i]) or math.isinf(result[i]):
            result[i] = get_safe_value(result, i, valid_points)
    
    return result

def detect_periodicity(valid_points: List[Tuple[int, float]]) -> bool:
    """
    Detect if the signal appears to be periodic.
    """
    if len(valid_points) < 10:
        return False
    
    values = [v for _, v in valid_points]
    n = len(values)
    
    # Simple autocorrelation check
    for lag in range(2, min(n // 2, 50)):
        correlation = 0
        count = 0
        for i in range(n - lag):
            correlation += values[i] * values[i + lag]
            count += 1
        if count > 0:
            correlation /= count
            if correlation > 0.7 * sum(v*v for v in values) / n:
                return True
    
    return False

def detect_trend(valid_points: List[Tuple[int, float]]) -> bool:
    """
    Detect if there's a significant trend in the data.
    """
    if len(valid_points) < 3:
        return False
    
    indices = [i for i, _ in valid_points]
    values = [v for _, v in valid_points]
    
    # Calculate linear regression slope
    n = len(indices)
    sum_x = sum(indices)
    sum_y = sum(values)
    sum_xy = sum(x * y for x, y in zip(indices, values))
    sum_x2 = sum(x * x for x in indices)
    
    if n * sum_x2 - sum_x * sum_x == 0:
        return False
    
    slope = (n * sum_xy - sum_x * sum_y) / (n * sum_x2 - sum_x * sum_x)
    
    # Check if slope is significant relative to data range
    value_range = max(values) - min(values)
    if value_range == 0:
        return False
    
    expected_change = abs(slope) * (indices[-1] - indices[0])
    return expected_change > 0.3 * value_range

def estimate_noise(valid_points: List[Tuple[int, float]]) -> float:
    """
    Estimate noise level in the signal.
    """
    if len(valid_points) < 3:
        return 0.0
    
    values = [v for _, v in valid_points]
    
    # Calculate differences between consecutive values
    diffs = []
    for i in range(1, len(values)):
        diffs.append(abs(values[i] - values[i-1]))
    
    if not diffs:
        return 0.0
    
    # Noise estimate based on median absolute difference
    med_diff = median(diffs)
    value_range = max(values) - min(values)
    
    if value_range == 0:
        return 0.0
    
    return min(1.0, med_diff / value_range)

def impute_cubic_segments(result: List, valid_points: List[Tuple[int, float]]):
    """
    Impute using piecewise cubic interpolation.
    """
    n = len(result)
    
    for i in range(n):
        if result[i] is None:
            # Find 4 nearest valid points for cubic interpolation
            nearby = find_nearest_points(i, valid_points, 4)
            
            if len(nearby) >= 2:
                if len(nearby) >= 4:
                    # Cubic interpolation
                    result[i] = lagrange_interpolate(i, nearby[:4])
                elif len(nearby) >= 3:
                    # Quadratic interpolation
                    result[i] = lagrange_interpolate(i, nearby[:3])
                else:
                    # Linear interpolation
                    result[i] = linear_interp(i, nearby[0], nearby[1])

def impute_periodic(result: List, valid_points: List[Tuple[int, float]]):
    """
    Impute assuming periodic signal.
    """
    n = len(result)
    
    # Estimate period
    period = estimate_period(valid_points)
    
    for i in range(n):
        if result[i] is None:
            # Look for values at similar phase
            phase_values = []
            for idx, val in valid_points:
                phase_diff = abs((i - idx) % period)
                if phase_diff < period * 0.1:
                    phase_values.append(val)
            
            if phase_values:
                result[i] = sum(phase_values) / len(phase_values)
            else:
                # Fallback to linear
                nearby = find_nearest_points(i, valid_points, 2)
                if len(nearby) >= 2:
                    result[i] = linear_interp(i, nearby[0], nearby[1])
                elif nearby:
                    result[i] = nearby[0][1]
                else:
                    result[i] = 0.0

def impute_polynomial(result: List, valid_points: List[Tuple[int, float]], degree: int = 2):
    """
    Impute using polynomial fitting.
    """
    n = len(result)
    
    # Fit polynomial to valid points
    if len(valid_points) > degree:
        coeffs = fit_polynomial(valid_points, degree)
        
        for i in range(n):
            if result[i] is None:
                result[i] = evaluate_polynomial(coeffs, i)
    else:
        # Fallback to linear
        impute_linear(result, valid_points)

def impute_linear(result: List, valid_points: List[Tuple[int, float]]):
    """
    Simple linear interpolation between valid points.
    """
    n = len(result)
    
    for i in range(n):
        if result[i] is None:
            # Find surrounding valid points
            left = None
            right = None
            
            for idx, val in valid_points:
                if idx < i:
                    left = (idx, val)
                elif idx > i and right is None:
                    right = (idx, val)
                    break
            
            if left and right:
                # Linear interpolation
                result[i] = linear_interp(i, left, right)
            elif left:
                # Extrapolate from left
                if len(valid_points) >= 2:
                    # Use last two points for extrapolation
                    second_last = valid_points[-2] if valid_points[-1] == left else None
                    if second_last:
                        slope = (left[1] - second_last[1]) / (left[0] - second_last[0])
                        result[i] = left[1] + slope * (i - left[0])
                    else:
                        result[i] = left[1]
                else:
                    result[i] = left[1]
            elif right:
                # Extrapolate from right
                if len(valid_points) >= 2:
                    second = valid_points[1] if valid_points[0] == right else None
                    if second:
                        slope = (second[1] - right[1]) / (second[0] - right[0])
                        result[i] = right[1] + slope * (i - right[0])
                    else:
                        result[i] = right[1]
                else:
                    result[i] = right[1]
            else:
                result[i] = 0.0

def apply_adaptive_smoothing(result: List[float], original: List, valid_points: List[Tuple[int, float]]) -> List[float]:
    """
    Apply adaptive smoothing to reduce noise while preserving structure.
    """
    n = len(result)
    smoothed = result.copy()
    
    # Calculate local variance for adaptive smoothing
    for i in range(n):
        if original[i] is None:  # Only smooth imputed values
            # Determine window size based on local density
            window = get_adaptive_window(i, valid_points, n)
            
            # Apply weighted average
            weights = []
            values = []
            
            for j in range(max(0, i - window), min(n, i + window + 1)):
                weight = math.exp(-0.5 * ((j - i) / (window * 0.5)) ** 2)
                weights.append(weight)
                values.append(result[j])
            
            if weights:
                total_weight = sum(weights)
                smoothed[i] = sum(w * v for w, v in zip(weights, values)) / total_weight
    
    return smoothed

def find_nearest_points(index: int, valid_points: List[Tuple[int, float]], k: int) -> List[Tuple[int, float]]:
    """
    Find k nearest valid points to given index.
    """
    distances = [(abs(idx - index), idx, val) for idx, val in valid_points]
    distances.sort()
    return [(idx, val) for _, idx, val in distances[:k]]

def lagrange_interpolate(x: int, points: List[Tuple[int, float]]) -> float:
    """
    Lagrange polynomial interpolation.
    """
    result = 0.0
    n = len(points)
    
    for i in range(n):
        xi, yi = points[i]
        term = yi
        
        for j in range(n):
            if i != j:
                xj, _ = points[j]
                term *= (x - xj) / (xi - xj)
        
        result += term
    
    return result

def linear_interp(x: int, p1: Tuple[int, float], p2: Tuple[int, float]) -> float:
    """
    Linear interpolation between two points.
    """
    x1, y1 = p1
    x2, y2 = p2
    
    if x2 == x1:
        return (y1 + y2) / 2
    
    return y1 + (y2 - y1) * (x - x1) / (x2 - x1)

def estimate_period(valid_points: List[Tuple[int, float]]) -> int:
    """
    Estimate period of a potentially periodic signal.
    """
    if len(valid_points) < 10:
        return 50  # Default guess
    
    values = [v for _, v in valid_points]
    n = len(values)
    
    # Try different period lengths
    best_period = 50
    best_score = 0
    
    for period in range(10, min(n // 2, 200), 5):
        score = 0
        count = 0
        
        for i in range(n - period):
            score += values[i] * values[i + period]
            count += 1
        
        if count > 0 and score > best_score:
            best_score = score
            best_period = period
    
    return best_period

def fit_polynomial(valid_points: List[Tuple[int, float]], degree: int) -> List[float]:
    """
    Fit polynomial of given degree using least squares.
    """
    n = len(valid_points)
    
    # Build matrices for least squares
    A = []
    b = []
    
    for idx, val in valid_points:
        row = [idx ** i for i in range(degree + 1)]
        A.append(row)
        b.append(val)
    
    # Solve using Gaussian elimination (simplified)
    # For simplicity, just use linear regression for degree <= 2
    if degree == 1:
        # Linear regression
        sum_x = sum(idx for idx, _ in valid_points)
        sum_y = sum(val for _, val in valid_points)
        sum_xy = sum(idx * val for idx, val in valid_points)
        sum_x2 = sum(idx * idx for idx, _ in valid_points)
        
        if n * sum_x2 - sum_x * sum_x != 0:
            slope = (n * sum_xy - sum_x * sum_y) / (n * sum_x2 - sum_x * sum_x)
            intercept = (sum_y - slope * sum_x) / n
            return [intercept, slope]
    elif degree == 2:
        # Quadratic regression (simplified)
        # Use three points if available
        if len(valid_points) >= 3:
            p1, p2, p3 = valid_points[0], valid_points[len(valid_points)//2], valid_points[-1]
            return fit_quadratic_three_points(p1, p2, p3)
    
    # Default to mean value
    mean_val = sum(val for _, val in valid_points) / n
    return [mean_val]

def fit_quadratic_three_points(p1: Tuple[int, float], p2: Tuple[int, float], p3: Tuple[int, float]) -> List[float]:
    """
    Fit quadratic through three points.
    """
    x1, y1 = p1
    x2, y2 = p2
    x3, y3 = p3
    
    # Solve system of equations for ax^2 + bx + c
    denom = (x1 - x2) * (x1 - x3) * (x2 - x3)
    
    if denom == 0:
        # Points are collinear, use linear
        if x3 != x1:
            slope = (y3 - y1) / (x3 - x1)
            intercept = y1 - slope * x1
            return [intercept, slope, 0]
        else:
            return [y1, 0, 0]
    
    a = (x3 * (y2 - y1) + x2 * (y1 - y3) + x1 * (y3 - y2)) / denom
    b = (x3*x3 * (y1 - y2) + x2*x2 * (y3 - y1) + x1*x1 * (y2 - y3)) / denom
    c = (x2 * x3 * (x2 - x3) * y1 + x3 * x1 * (x3 - x1) * y2 + x1 * x2 * (x1 - x2) * y3) / denom
    
    return [c, b, a]

def evaluate_polynomial(coeffs: List[float], x: int) -> float:
    """
    Evaluate polynomial at given point.
    """
    result = 0.0
    for i, coeff in enumerate(coeffs):
        result += coeff * (x ** i)
    return result

def get_adaptive_window(index: int, valid_points: List[Tuple[int, float]], n: int) -> int:
    """
    Determine adaptive window size based on local data density.
    """
    # Count nearby valid points
    nearby_count = sum(1 for idx, _ in valid_points if abs(idx - index) <= 50)
    
    if nearby_count >= 20:
        return 3  # Dense data, small window
    elif nearby_count >= 10:
        return 5  # Medium density
    else:
        return 10  # Sparse data, larger window

def get_safe_value(result: List, index: int, valid_points: List[Tuple[int, float]]) -> float:
    """
    Get a safe fallback value for failed imputation.
    """
    # Try local average
    window = 20
    local_values = []
    
    for i in range(max(0, index - window), min(len(result), index + window + 1)):
        if result[i] is not None and not math.isnan(result[i]) and not math.isinf(result[i]):
            local_values.append(result[i])
    
    if local_values:
        return sum(local_values) / len(local_values)
    
    # Use global average of valid points
    if valid_points:
        return sum(val for _, val in valid_points) / len(valid_points)
    
    return 0.0

<<<<<<< HEAD

## INK ARCHIVES
EPS = 1e-15

def _build_graph(goods, rates):
    """
    goods: list of strings
    rates: list of [src_index, dst_index, rate] entries

    Returns:
        n: number of goods
        edges: list of (u, v, rate)
        rate_map: dict[(u, v)] -> rate
    """
    n = len(goods)
    edges = []
    rate_map = {}
    for triplet in rates:
        if len(triplet) != 3:
            continue
        u, v, r = triplet
        if not (0 <= u < n and 0 <= v < n):
            continue
        if r is None:
            continue
        r = float(r)
        if r <= 0.0:
            continue
        edges.append((u, v, r))
        rate_map[(u, v)] = r  # last one wins if duplicates
    return n, edges, rate_map


def _bellman_ford_find_negative_cycle(n, edges, start):
    """
    Run Bellman-Ford from 'start' using weights w = -log(rate).
    If a negative cycle is detected, returns a list of vertex indices for one cycle (in order).
    Otherwise returns None.

    Implementation details:
    - parent[v] records predecessor when relaxing.
    - On the nth relaxation pass, any vertex updated implies a negative cycle reachable from 'start'.
    - To extract the actual cycle, follow parent pointers n times to land inside the cycle,
      then walk until you revisit the same node.
    """
    INF = float("inf")
    dist = [INF] * n
    parent = [-1] * n
    dist[start] = 0.0

    # Relax edges n-1 times
    for _ in range(n - 1):
        changed = False
        for u, v, r in edges:
            w = -log(r)
            if dist[u] < INF and dist[u] + w < dist[v] - EPS:
                dist[v] = dist[u] + w
                parent[v] = u
                changed = True
        if not changed:
            break

    # One more pass to check for negative cycle
    updated_vertex = -1
    for u, v, r in edges:
        w = -log(r)
        if dist[u] < INF and dist[u] + w < dist[v] - EPS:
            parent[v] = u
            updated_vertex = v
            break

    if updated_vertex == -1:
        return None

    # Ensure we are inside the cycle
    y = updated_vertex
    for _ in range(n):
        y = parent[y]

    # Extract the cycle
    cycle = []
    cur = y
    while True:
        cycle.append(cur)
        cur = parent[cur]
        if cur == y or cur == -1:
            break

    if cur == -1:
        # Shouldn't normally happen, but guard anyway
        return None

    cycle.reverse()  # order the cycle in the forward trading direction (parent -> child)
    return cycle


def _cycle_product(cycle, rate_map):
    """
    Given a cycle as a list of node indices [a, b, c, ..., a],
    compute product of rates along edges.
    Note: input 'cycle' here is just node order; we will close it when computing.
    """
    prod = 1.0
    L = len(cycle)
    for i in range(L):
        u = cycle[i]
        v = cycle[(i + 1) % L]
        r = rate_map.get((u, v))
        if r is None or r <= 0:
            return 0.0
        prod *= r
    return prod


def _best_arbitrage_cycle(goods, rates):
    """
    Returns dict with:
      - 'path': list of good names representing a closed cycle (includes final return to start)
      - 'gain': percent gain = (product - 1) * 100  (rounded to 6 decimals)
    If no profitable cycle, returns empty path and gain 0.
    """
    n, edges, rate_map = _build_graph(goods, rates)
    if n == 0 or not edges:
        return {"path": [], "gain": 0}

    best_prod = 1.0
    best_cycle_nodes = None

    # Try starting Bellman-Ford from each node to collect/compare cycles
    for s in range(n):
        cyc = _bellman_ford_find_negative_cycle(n, edges, s)
        if cyc is None:
            continue
        prod = _cycle_product(cyc, rate_map)
        if prod > best_prod + 1e-12:
            best_prod = prod
            best_cycle_nodes = cyc

    if best_cycle_nodes is None or best_prod <= 1.0 + 1e-12:
        return {"path": [], "gain": 0}

    # Build named path, explicitly closing the loop
    named = [goods[i] for i in best_cycle_nodes] + [goods[best_cycle_nodes[0]]]
    percent_gain = round((best_prod - 1.0) * 100.0, 6)
    return {"path": named, "gain": percent_gain}


def _solve_single(payload_obj):
    """
    Solve one challenge block of the form:
      {"goods": [...], "rates": [[u,v,rate], ...]}

    Returns the standard result dict.
    """
    goods = payload_obj.get("goods", [])
    rates = payload_obj.get("rates", [])
    return _best_arbitrage_cycle(goods, rates)


@app.route("/The-Ink-Archive", methods=["POST"])
def the_ink_archive():
    """
    Accepts either:
      1) A single JSON object: {"goods": [...], "rates": [...]}
      2) A JSON array of such objects: [ {...}, {...} ]
         - Convention: first is Part I; second is Part II

    Responds with:
      - For single object input: {"path":[...], "gain": number}
      - For array input: [ {"path":[...], "gain": number}, {"path":[...], "gain": number} ]
    """
    try:
        payload = request.get_json(force=True, silent=False)
    except Exception:
        return jsonify({"error": "Invalid JSON"}), 400

    if payload is None:
        return jsonify({"error": "Missing JSON body"}), 400

    # If it's a list, solve each entry
    if isinstance(payload, list):
        results = [_solve_single(obj) for obj in payload if isinstance(obj, dict)]
        return jsonify(results), 200

    # If it's a single object
    if isinstance(payload, dict):
        result = _solve_single(payload)
        return jsonify(result), 200

    return jsonify({"error": "Unexpected JSON structure"}), 400


=======
>>>>>>> d548bf8e
# Miscellaneous
@app.route("/")
def testing():
    return "Hello UBS Global Coding Challenge 2025 Singapore"

if __name__ == '__main__':
    app.run()<|MERGE_RESOLUTION|>--- conflicted
+++ resolved
@@ -11,12 +11,7 @@
 import os
 import time
 import threading
-<<<<<<< HEAD
-import warnings
-warnings.filterwarnings('ignore')
-=======
-
->>>>>>> d548bf8e
+
 
 app = Flask(__name__)
 
@@ -2183,7 +2178,6 @@
     
     return 0.0
 
-<<<<<<< HEAD
 
 ## INK ARCHIVES
 EPS = 1e-15
@@ -2376,8 +2370,6 @@
     return jsonify({"error": "Unexpected JSON structure"}), 400
 
 
-=======
->>>>>>> d548bf8e
 # Miscellaneous
 @app.route("/")
 def testing():

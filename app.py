from flask import Flask, render_template, request, jsonify, send_from_directory, Response
import math
<<<<<<< HEAD

app = Flask(__name__)

=======
import heapq
from typing import List, Tuple, Dict, Set

app = Flask(__name__)

# Challenge 1
>>>>>>> f8765da4
@app.route("/trivia", methods=["GET"])
def trivia():
    return {
        "answers": [
            3,
            1,
            2,
            2,
            3,
            4,
            4,
            5,
            4
        ]
    }

#Challenge 2
def calculate_points(customer, concert, priority):
    points = 0

    # Factor 1: VIP
    if customer.get("vip_status"):
        points += 100

    # Factor 2: Credit card
    credit_card = customer.get("credit_card")
    if credit_card in priority and priority[credit_card] == concert["name"]:
        points += 50

    # Factor 3: Latency (distance)
    cx, cy = customer["location"]
    bx, by = concert["booking_center_location"]
    distance = math.sqrt((cx - bx) ** 2 + (cy - by) ** 2)
    latency_points = max(0, 30 - distance)  # simple linear scale
    points += latency_points

    return points

@app.route("/ticketing-agent", methods=["POST", "OPTIONS"])
def ticketing_agent():
    if request.method == "OPTIONS":
        return ("", 204)
    
    data = request.get_json(silent=True)
    if data is None:
        return jsonify(error="Expected JSON body with Content-Type: application/json"), 400

    customers = data.get("customers", [])
    concerts = data.get("concerts", [])
    priority = data.get("priority", {})

    result = {}

    for customer in customers:
        best_concert = None
        best_score = -1
        for concert in concerts:
            score = calculate_points(customer, concert, priority)
            if score > best_score:
                best_score = score
                best_concert = concert["name"]

        result[customer["name"]] = best_concert

    return jsonify(result)

# Challenge 14
def dijkstra(graph: Dict[int, List[Tuple[int, int]]], start: int) -> Dict[int, int]:
    """
    Find shortest paths from start to all other nodes using Dijkstra's algorithm.
    """
    distances = {start: 0}
    pq = [(0, start)]
    visited = set()
    
    while pq:
        curr_dist, curr_node = heapq.heappop(pq)
        
        if curr_node in visited:
            continue
        visited.add(curr_node)
        
        if curr_node in graph:
            for neighbor, weight in graph[curr_node]:
                if neighbor not in visited:
                    new_dist = curr_dist + weight
                    if neighbor not in distances or new_dist < distances[neighbor]:
                        distances[neighbor] = new_dist
                        heapq.heappush(pq, (new_dist, neighbor))
    
    return distances

def build_graph(subway: List[Dict]) -> Dict[int, List[Tuple[int, int]]]:
    """
    Build adjacency list representation of the subway graph.
    """
    graph = {}
    for route in subway:
        u, v = route['connection']
        fee = route['fee']
        
        if u not in graph:
            graph[u] = []
        if v not in graph:
            graph[v] = []
        
        graph[u].append((v, fee))
        graph[v].append((u, fee))
    
    return graph

def compute_all_distances(graph: Dict[int, List[Tuple[int, int]]], stations: Set[int]) -> Dict[Tuple[int, int], int]:
    """
    Compute shortest distances between all pairs of stations we care about.
    """
    distances = {}
    for station in stations:
        dist_from_station = dijkstra(graph, station)
        for target in stations:
            if target in dist_from_station:
                distances[(station, target)] = dist_from_station[target]
    
    return distances

def find_max_score_schedule(tasks: List[Dict], subway: List[Dict], starting_station: int) -> Dict:
    """
    Find the schedule with maximum score and minimum transportation cost.
    Using interval scheduling dynamic programming.
    """
    # Build the subway graph
    graph = build_graph(subway)
    
    # Get all unique stations we need
    stations = {starting_station}
    for task in tasks:
        stations.add(task['station'])
    
    # Compute all pairwise distances between relevant stations
    distances = compute_all_distances(graph, stations)
    
    # Sort tasks by end time for interval scheduling DP
    n = len(tasks)
    tasks_with_idx = [(i, task) for i, task in enumerate(tasks)]
    tasks_with_idx.sort(key=lambda x: x[1]['end'])
    
    # Create mapping from original index to sorted index
    sorted_to_original = [t[0] for t in tasks_with_idx]
    original_to_sorted = {orig: sort for sort, orig in enumerate(sorted_to_original)}
    
    # Find previous compatible task for each task (last task that doesn't overlap)
    prev_compatible = [-1] * n
    for i in range(n):
        for j in range(i - 1, -1, -1):
            if tasks_with_idx[j][1]['end'] <= tasks_with_idx[i][1]['start']:
                prev_compatible[i] = j
                break
    
    # DP arrays
    # dp[i] = (max_score, min_fee, selected_task_indices) for tasks 0..i
    dp = [(0, 0, [])] * (n + 1)
    
    for i in range(n):
        curr_task = tasks_with_idx[i][1]
        
        # Option 1: Don't take current task
        option1_score = dp[i][0]
        option1_fee = dp[i][1]
        option1_tasks = dp[i][2]
        
        # Option 2: Take current task
        prev_idx = prev_compatible[i]
        if prev_idx == -1:
            # First task in sequence
            prev_score = 0
            prev_fee = 0
            prev_tasks = []
            prev_station = starting_station
        else:
            prev_score = dp[prev_idx + 1][0]
            prev_fee = dp[prev_idx + 1][1]
            prev_tasks = dp[prev_idx + 1][2]
            prev_task = tasks_with_idx[prev_tasks[-1]][1] if prev_tasks else None
            prev_station = prev_task['station'] if prev_task else starting_station
        
        # Calculate fee for adding current task
        additional_fee = 0
        
        # If this is the first task or we're coming from a previous task
        if prev_station != curr_task['station']:
            if (prev_station, curr_task['station']) in distances:
                additional_fee = distances[(prev_station, curr_task['station'])]
            else:
                # Can't reach this station
                dp[i + 1] = (option1_score, option1_fee, option1_tasks)
                continue
        
        option2_score = prev_score + curr_task['score']
        option2_fee = prev_fee + additional_fee
        option2_tasks = prev_tasks + [i]
        
        # Choose better option
        if option2_score > option1_score or (option2_score == option1_score and option2_fee < option1_fee):
            dp[i + 1] = (option2_score, option2_fee, option2_tasks)
        else:
            dp[i + 1] = (option1_score, option1_fee, option1_tasks)
    
    # Get the best solution
    best_score, _, best_task_indices = dp[n]
    
    # Now calculate the actual minimum fee including return to start
    if not best_task_indices:
        return {
            'max_score': 0,
            'min_fee': 0,
            'schedule': []
        }
    
    # Calculate total fee with return journey
    total_fee = 0
    
    # From start to first task
    first_task = tasks_with_idx[best_task_indices[0]][1]
    if (starting_station, first_task['station']) in distances:
        total_fee += distances[(starting_station, first_task['station'])]
    
    # Between consecutive tasks
    for i in range(len(best_task_indices) - 1):
        task1 = tasks_with_idx[best_task_indices[i]][1]
        task2 = tasks_with_idx[best_task_indices[i + 1]][1]
        if task1['station'] != task2['station']:
            if (task1['station'], task2['station']) in distances:
                total_fee += distances[(task1['station'], task2['station'])]
    
    # From last task back to start
    last_task = tasks_with_idx[best_task_indices[-1]][1]
    if (last_task['station'], starting_station) in distances:
        total_fee += distances[(last_task['station'], starting_station)]
    
    # Get task names in chronological order
    selected_tasks = [tasks_with_idx[i][1] for i in best_task_indices]
    selected_tasks.sort(key=lambda x: x['start'])
    schedule = [task['name'] for task in selected_tasks]
    
    return {
        'max_score': best_score,
        'min_fee': total_fee,
        'schedule': schedule
    }

@app.route("/princess-diaries", methods=["POST"])
def princess_diaries():
    """
    Handle the princess diaries challenge endpoint.
    """
    try:
        data = request.json
        
        tasks = data['tasks']
        subway = data['subway']
        starting_station = data['starting_station']
        
        result = find_max_score_schedule(tasks, subway, starting_station)
        
        return jsonify(result)
    
    except Exception as e:
        return jsonify({'error': str(e)}), 500




# Miscellaneous
@app.route("/")
def testing():
    return "Hello UBS Global Coding Challenge 2025 Singapore"

@app.route("/health", methods=["GET"])
def health():
    """Health check endpoint."""
    return jsonify({'status': 'healthy'})

if __name__ == '__main__':
    app.run()<|MERGE_RESOLUTION|>--- conflicted
+++ resolved
@@ -1,17 +1,11 @@
 from flask import Flask, render_template, request, jsonify, send_from_directory, Response
 import math
-<<<<<<< HEAD
-
-app = Flask(__name__)
-
-=======
 import heapq
 from typing import List, Tuple, Dict, Set
 
 app = Flask(__name__)
 
 # Challenge 1
->>>>>>> f8765da4
 @app.route("/trivia", methods=["GET"])
 def trivia():
     return {
